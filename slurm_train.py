'''
Builds an srun command to run a distributed training job.
'''
from __future__ import absolute_import
from __future__ import division
from __future__ import print_function

import os.path
import subprocess

from absl import flags
from absl import app

# Flags needed by train.py live in these files
# pylint: disable=unused-import
from ffn.training import optimizer
from ffn.training import training_flags
# pylint: enable=unused-import

# Args for configuring the cluster.
flags.DEFINE_integer('num_nodes', 1,
                     'Number of nodes to allocate for this computation',
                     lower_bound=1)
flags.DEFINE_string('ps_port', '2220',
                    'Port for parameter servers')
flags.DEFINE_string('worker_port_min', '2221',
                    'Port for first worker on each node')
flags.DEFINE_string('exclude', 'workergpu[00-02]',
                    'Slurm hostname list of machines to avoid')
flags.DEFINE_string('slurm_log_dir', 'logs/',
                    'Have slurm save program std{err,out} in this dir')
flags.DEFINE_string('gres', 'gpu:2', 'gpu:<num_gpus>')

FLAGS = flags.FLAGS


def main(argv):
    # *********************************************************************** #
    # Munge args

    # We want to pass the optimizer flags and the training flags to
    # `slurm_node.py`. So let's serialize those.
    module_dict = FLAGS.flags_by_module_dict()
    train_flags = [f.serialize()
                   for f in module_dict['ffn.training.training_flags']
                   if f.present]
    optimizer_flags = [f.serialize()
                       for f in module_dict['ffn.training.optimizer']
                       if f.present]


    # *********************************************************************** #
    # Run the job

    print('Running job with log dir', os.path.abspath(FLAGS.slurm_log_dir))

    res = subprocess.run(['srun',
            # srun args
            '--job-name', 'ffntrain',
            '--nodes', str(FLAGS.num_nodes),
            '--output', os.path.join(FLAGS.slurm_log_dir, 'ffn_%N_%j.out'),
            '--error', os.path.join(FLAGS.slurm_log_dir, 'ffn_%N_%j.err'),
            '-p', 'gpu',
<<<<<<< HEAD
            '--gres', FLAGS.gres,
            # '--exclude', FLAGS.exclude,
            '--job-name=ffn',
=======
            f'--gres={FLAGS.gres}',
            # '--exclude', FLAGS.exclude,
            # '--constraint=v100',
            # '-c40',
            '--ntasks-per-node=1',
>>>>>>> 0c0d197b
            '--exclusive',

            # trainer script and its args
            'python', 'slurm_node.py',
            '--ps_port', FLAGS.ps_port,
            '--worker_port_min', FLAGS.worker_port_min,
            '--node_log_dir', os.path.join(FLAGS.slurm_log_dir)]
            + train_flags + optimizer_flags)

    print('srun ran with return code', res.returncode)
    print('bye!')


if __name__ == '__main__':
    # These flags are required in train.py, so let's bail now rather than
    # allocating a node and then bailing.
    flags.mark_flag_as_required('train_coords')
    flags.mark_flag_as_required('data_volumes')
    flags.mark_flag_as_required('label_volumes')
    flags.mark_flag_as_required('model_name')
    flags.mark_flag_as_required('model_args')
    app.run(main)<|MERGE_RESOLUTION|>--- conflicted
+++ resolved
@@ -61,17 +61,11 @@
             '--output', os.path.join(FLAGS.slurm_log_dir, 'ffn_%N_%j.out'),
             '--error', os.path.join(FLAGS.slurm_log_dir, 'ffn_%N_%j.err'),
             '-p', 'gpu',
-<<<<<<< HEAD
-            '--gres', FLAGS.gres,
-            # '--exclude', FLAGS.exclude,
-            '--job-name=ffn',
-=======
             f'--gres={FLAGS.gres}',
             # '--exclude', FLAGS.exclude,
             # '--constraint=v100',
             # '-c40',
             '--ntasks-per-node=1',
->>>>>>> 0c0d197b
             '--exclusive',
 
             # trainer script and its args
